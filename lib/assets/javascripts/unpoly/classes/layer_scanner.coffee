u = up.util
e = up.element

class up.LayerScanner

  constructor: (options) ->
    @layer = options.layer
    @origin = options.origin
    @originLayer = options.originLayer
    @solutionsBySelector = {}
    
  fixSelector: (selector) ->
    selector = e.resolveSelector(selector, @origin)

    # We cannot replace <html> with the current e.replace() implementation.
    if selector == 'html'
      selector = 'body'

    unless @isOriginLayerUpdate()
      selector = selector.replace(/\:(closest-)?zone\b/, ':main')
      
    return selector

  selectSolutions: (selector) ->
    if solutions = @solutionsBySelector[selector]
      return solutions

    if selector == ':main'
      solutions = @getLayerMains() # could be one solution

    else if selector = ':top'
      solutions = [@getTop()]

    else if selector == ':zone'
<<<<<<< HEAD
      solutions = [@getOriginZone()]
=======
      if zone = @getOriginZone()
        solutions = [zone] # is one solution
>>>>>>> b8805525

    else if match = selector.match(/^\:zone (.+)$/)
      zoneDescendantSelector = match[1]
      if (zoneSolution = @originZone()) && (zoneDescendantMatch = up.fragment.get(zoneSolution.element, zoneDescendantSelector))
        descendantSolution = new up.TargetSolution.Improvable(zoneDescendantSelector, zoneDescendantMatch)
        # In this branch the user wants the zone to be part of the selector.
        solutions = [descendantSolution.within(zoneSolution)] # is one solution

    else if selector == ':closest-zone'
<<<<<<< HEAD
      # Here we want to allow all ancestor zones, in case our currently closest zone
      # is not part of the response.
      solutions = @getOriginZones()
=======
      solutions = @getOriginZones() # must be multiple solutions :(
>>>>>>> b8805525

    else if match = selector.match(/^\:closest-zone (.+)$/)
      for zoneSolution in @getOriginZones()
        if zoneDescendantMatch = up.fragment.get(zoneSolution.element, zoneDescendantSelector)
          descendantSolution = new up.TargetSolution.Improvable(zoneDescendantSelector, zoneDescendantMatch)
          # In this branch the user wants the zone to be part of the selector.
          solutions = [descendantSolution.within(zoneSolution)]
          break

    else
      # Now we have a regular selector like ".foo"

      solutions = []

      # If we have an @origin we can be smarter about finding oldElement.
      if @isOriginLayerUpdate()
        # First, we check if @origin itself or one of its ancestors would match.
        if closestMatchInLayer = up.fragment.closest(@origin, selector)
          solutions.push(new up.TargetSolution.Improvable(selector, closestMatchInLayer))

        # Now we check if any zone around the element would match.
        for zone in @getOriginZones()
          if matchInZone = up.fragment.subtree(zone.element, selector)[0]
<<<<<<< HEAD
            solutions.push(new up.TargetSolution.Improvable(selector, matchInZone))
=======
            solutions.push(new up.TargetSolution(selector, matchInZone))
            break
>>>>>>> b8805525

      if firstMatchInLayer = up.fragment.get(selector, { @layer })
        solutions.push(new up.TargetSolution.Improvable(selector, firstMatchInLayer))

<<<<<<< HEAD
    # Above we didn't care to check whether a solution existly exists
    # (e.g. `solutions = [@getOriginZone()]`), so remove those undefined solutions.
    solutions = u.compact(solutions)

=======
>>>>>>> b8805525
    # Cannot place <body> in an overlay
    if @layer.isOverlay() || @layer == 'new'
      solutions = u.reject solutions, (solution) -> e.isSingleton(solution.element)

    @solutionsBySelector[selector] = solutions

    return solutions

  isOriginLayerUpdate: ->
    # originLayer was set by up.Change.FromContent.
    return @layer == @originLayer

  getLayerMains: ->
    unless @layerMains
      @layerMains = []

      # Select all mains in the configured order.
      # Note that if we would run a single select on mainSelectors.join(','),
      # the main closest to the root would be matched first. We wouldn't want this
      # if the user has configured e.g. ['.content', 'body'].
      for selector in @layer.defaultTargets() # TODO: Rename config.xxx.targets to config.xxx.mains, or mainSelectors
        if selector == ':top'
          @layerMains.push(@getTop())
        else
          if element = up.fragment.get(selector, { @layer })
            @layerMains.push(new up.TargetSolution.Improvable(selector, element))

    return @layerMains

  getTop: ->
    unless @topRetrieved = true
      if topElement = @layer.getFirstSwappableElement()
        @top = new up.TargetSolution(up.fragment.toTarget(topElement), topElement)
      @topRetrieved = true
    return @top

  getOriginZone: ->
    return @originZones()[0]

  getOriginZones: ->
    if @origin && !@originZones
      @originZones = @getClosestOriginZones(@origin)
      @originZones.push(@getLayerMains()...)

    return @originZones

  getClosestOriginZones: (element) ->
    solutions = []

    if selector = u.find(up.fragment.config.zones, (s) -> e.matches(element, s))
      solutions.push(new up.TargetSolution.Improvable(selector, element))

    if !e.matches(element, up.layer.anySelector()) && (parent = element.parentElement)
      solutions.push(@getClosestOriginZones(parent)...)

    return solutions<|MERGE_RESOLUTION|>--- conflicted
+++ resolved
@@ -22,24 +22,22 @@
     return selector
 
   selectSolutions: (selector) ->
+    console.log("selectSolutions(%o)", selector)
+
     if solutions = @solutionsBySelector[selector]
       return solutions
 
     if selector == ':main'
       solutions = @getLayerMains() # could be one solution
 
-    else if selector = ':top'
+    else if selector == ':top'
       solutions = [@getTop()]
 
     else if selector == ':zone'
-<<<<<<< HEAD
       solutions = [@getOriginZone()]
-=======
-      if zone = @getOriginZone()
-        solutions = [zone] # is one solution
->>>>>>> b8805525
 
     else if match = selector.match(/^\:zone (.+)$/)
+      console.log("... is :zone xy")
       zoneDescendantSelector = match[1]
       if (zoneSolution = @originZone()) && (zoneDescendantMatch = up.fragment.get(zoneSolution.element, zoneDescendantSelector))
         descendantSolution = new up.TargetSolution.Improvable(zoneDescendantSelector, zoneDescendantMatch)
@@ -47,13 +45,9 @@
         solutions = [descendantSolution.within(zoneSolution)] # is one solution
 
     else if selector == ':closest-zone'
-<<<<<<< HEAD
       # Here we want to allow all ancestor zones, in case our currently closest zone
       # is not part of the response.
       solutions = @getOriginZones()
-=======
-      solutions = @getOriginZones() # must be multiple solutions :(
->>>>>>> b8805525
 
     else if match = selector.match(/^\:closest-zone (.+)$/)
       for zoneSolution in @getOriginZones()
@@ -77,28 +71,25 @@
         # Now we check if any zone around the element would match.
         for zone in @getOriginZones()
           if matchInZone = up.fragment.subtree(zone.element, selector)[0]
-<<<<<<< HEAD
             solutions.push(new up.TargetSolution.Improvable(selector, matchInZone))
-=======
-            solutions.push(new up.TargetSolution(selector, matchInZone))
             break
->>>>>>> b8805525
 
       if firstMatchInLayer = up.fragment.get(selector, { @layer })
         solutions.push(new up.TargetSolution.Improvable(selector, firstMatchInLayer))
 
-<<<<<<< HEAD
     # Above we didn't care to check whether a solution existly exists
     # (e.g. `solutions = [@getOriginZone()]`), so remove those undefined solutions.
     solutions = u.compact(solutions)
 
-=======
->>>>>>> b8805525
+    solutions = u.uniqBy(solutions, 'element')
+
     # Cannot place <body> in an overlay
     if @layer.isOverlay() || @layer == 'new'
       solutions = u.reject solutions, (solution) -> e.isSingleton(solution.element)
 
     @solutionsBySelector[selector] = solutions
+
+    console.log("*** Solutions for %o are %o", selector, solutions)
 
     return solutions
 
@@ -124,9 +115,9 @@
     return @layerMains
 
   getTop: ->
-    unless @topRetrieved = true
+    unless @topRetrieved
       if topElement = @layer.getFirstSwappableElement()
-        @top = new up.TargetSolution(up.fragment.toTarget(topElement), topElement)
+        @top = new up.TargetSolution.Final(up.fragment.toTarget(topElement), topElement)
       @topRetrieved = true
     return @top
 
