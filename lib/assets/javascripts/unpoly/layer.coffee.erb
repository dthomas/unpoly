--- conflicted
+++ resolved
@@ -186,15 +186,9 @@
     u.map(LAYER_CLASSES, (Class) -> Class.selector()).join(',')
 
   up.on 'up:fragment:destroyed', (event) ->
-<<<<<<< HEAD
     stack.sync()
-=======
-    for layer in stack
-      layer.repair()
->>>>>>> edbcbaef
 
   up.on 'up:framework:boot', ->
-    console.debug("=== new stack")
     stack = new up.LayerStack()
 
   # The framework is reset between tests, so also close a currently open tooltip.
@@ -250,7 +244,4 @@
 
   return api
 
-console.debug("=== api defined")
-console.debug("=== up.layer.build is %o", up.layer.build)
-
 u.getter up, 'context', -> up.layer.context